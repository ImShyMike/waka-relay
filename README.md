
<div align="center">

  <img src="assets/waka-relay.png" alt="waka‑relay logo" width="256" />

  <span style="font-size: 1.3rem;">A self-hosted app that relays WakaTime heartbeats to multiple instances</span>

  <p>
    <img src="https://img.shields.io/github/license/ImShyMike/waka-relay.svg?style=for-the-badge&" alt="License" />
    <img src="https://img.shields.io/github/repo-size/imshymike/waka-relay.svg?style=for-the-badge" alt="Code Size" />
    <img src="https://img.shields.io/github/issues/ImShyMike/waka-relay.svg?style=for-the-badge" alt="Issues" />
    <img src="https://img.shields.io/github/stars/ImShyMike/waka-relay.svg?style=for-the-badge" alt="Stars" />
  </p>

  <h3>
    <a href="#features">Features</a>
    <span> | </span>
    <a href="#installation">Installation</a>
    <span> | </span>
    <a href="https://github.com/ImShyMike/waka-relay/issues">Issues</a>
    <span> | </span>
    <a href="https://pypi.org/project/waka-relay">PyPI Package</a>
  </h3>
  
</div>

## Features

* ✅ Multi-instance support
* ✅ Self-hosted
* ✅ Key authentication
* ✅ Highly configurable
* ✅ Fully relays WakaTime requests

## Table of contents

* [Installation](#installation)
* [Example config](#example-config)
* [Configuration options](#configuration-options)
* [Known compatible backends](#known-compatible-backends)
* [Issues](#issues)

## Instalation

Python (>=3.11) is required to run the program, please install it before continuing with the instalation.

Python (>=3.8) is required to run the program, please install it before continuing with the installation.

### Quick run

```bash
<<<<<<< HEAD
# Install the package
$ pip install waka-relay

# Then run the app
$ wakarelay
```
=======
# Clone the repository
$ git clone https://github.com/ImShyMike/waka-relay.git

# Move into the project's folder
$ cd waka-relay
```

Then follow any of the following guides:
>>>>>>> 7e55f989

### Python

```bash
<<<<<<< HEAD
# Clone the repository
$ git clone https://github.com/ImShyMike/waka-relay.git

# Move into the project's folder
$ cd waka-relay

=======
>>>>>>> 7e55f989
# Install the dependencies
$ pip install -r requirements.txt

# Then run the app using python 
$ python relay/main.py

# Or use uvicorn directly (WARNING: this will ignore the host, port, and worker configuration)
$ uvicorn relay.main:app
```

### Using docker

```bash
<<<<<<< HEAD
# Clone the repository
$ git clone https://github.com/ImShyMike/waka-relay.git

# Move into the project's folder
$ cd waka-relay

=======
>>>>>>> 7e55f989
# First start by building the docker image
$ docker build -t waka-relay .

# Then run the container
$ docker run -d \
  -p 25892:25892 \
  -v ~/.waka-relay.toml:/root/.waka-relay.toml \
  --name waka-relay \
  waka-relay
```

## Example config

The configuration file must be located either in `~/.waka-relay.toml` or `./.waka-relay.toml` (first config file found is used)

```toml
[relay]
workers = 2
timeout = 10
require_api_key = true
api_key = "39949664-5a5f-4c7d-95b2-44a864f67b6a"
debug = false

[relay.instances]
"https://api.wakatime.com/api/v1" = "WAKATIME API KEY"
```

For a full config example with an explanation check out the [example config file](.waka-relay.toml).

## Configuration options

| TOML key | Default value | Description |
|----------|---------------|-------------|
|`host`|`"0.0.0.0"`|Host for the webserver to listen on|
|`port`|`25892`|Port for the webserver to run on|
|`workers`|`4`|Worker count for the webserver|
|`timeout`|`25`|Timeout value for the relayed requests (in seconds)|
|`retries`|`3`|Number of retries for failed requests|
|`time_text`|`"%TEXT% (Relayed)"`|Text to display in the IDE (%TEXT% is replaced by what the api retuns)|
|`require_api_key`|`""`|Whether or not to require an API key|
|`api_key`|`""`|The API key to use if `require_api_key` is true|
|`debug`|`false`|Whether or not to enable debug logging|

## Known compatible backends

This relay is compatible with the following backend servers:

* [WakaTime](https://github.com/wakatime)
* [Wakapi](https://github.com/muety/wakapi)
* [Hackatime](https://github.com/hackclub/hackatime)
* [Hackatime (old)](https://github.com/hackclub/archived-hacktime)

<sub>(all of the above servers were tested using the vscode extension)</sub>

## Issues

Please feel free to [open an issue](https://github.com/ImShyMike/waka-relay/issues/new) on the github if you come across a bug or crash as this project has not been fully tested and may have some bugs.<|MERGE_RESOLUTION|>--- conflicted
+++ resolved
@@ -49,36 +49,22 @@
 ### Quick run
 
 ```bash
-<<<<<<< HEAD
 # Install the package
 $ pip install waka-relay
 
 # Then run the app
 $ wakarelay
 ```
-=======
-# Clone the repository
-$ git clone https://github.com/ImShyMike/waka-relay.git
-
-# Move into the project's folder
-$ cd waka-relay
-```
-
-Then follow any of the following guides:
->>>>>>> 7e55f989
 
 ### Python
 
 ```bash
-<<<<<<< HEAD
 # Clone the repository
 $ git clone https://github.com/ImShyMike/waka-relay.git
 
 # Move into the project's folder
 $ cd waka-relay
 
-=======
->>>>>>> 7e55f989
 # Install the dependencies
 $ pip install -r requirements.txt
 
@@ -92,15 +78,12 @@
 ### Using docker
 
 ```bash
-<<<<<<< HEAD
 # Clone the repository
 $ git clone https://github.com/ImShyMike/waka-relay.git
 
 # Move into the project's folder
 $ cd waka-relay
 
-=======
->>>>>>> 7e55f989
 # First start by building the docker image
 $ docker build -t waka-relay .
 
